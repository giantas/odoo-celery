--- conflicted
+++ resolved
@@ -1,9 +1,4 @@
-<<<<<<< HEAD
-# Copyright 2018 Nova Code (http://www.novacode.nl)
-=======
-# -*- coding: utf-8 -*-
 # Copyright Nova Code (http://www.novacode.nl)
->>>>>>> f7198a60
 # License LGPL-3.0 or later (http://www.gnu.org/licenses/lgpl.html)
 {
     'name': 'Celery',
