# Copyright Nova Code (http://www.novacode.nl)
# License LGPL-3.0 or later (http://www.gnu.org/licenses/lgpl.html)
{
    'name': 'Celery',
    'summary': 'Celery (Distributed Task Queue)',
    'category': 'Extra Tools',
<<<<<<< HEAD
    'version': '0.16',
    'description': """Execute Odoo task by Celery worker.""",
=======
    'version': '0.15',
    'description': """Execute Odoo methods by Celery worker tasks.""",
>>>>>>> 4cf6f6f3
    'author': 'Nova Code',
    'website': 'https://www.novacode.nl',
    'license': "LGPL-3",
    'depends': [
        'mail'
    ],
    'external_dependencies': {
        'python': ['celery'],
    },
    'data': [
        'data/ir_cron_data.xml',
        'data/ir_config_parameter_data.xml',
        'security/celery_security.xml',
        'security/ir_model_access.xml',
        'wizard/celery_requeue_task_views.xml',
        'wizard/celery_cancel_task_views.xml',
        'wizard/celery_handle_jammed_task_views.xml',
        'report/celery_jammed_task_report_views.xml',
        'views/celery_task_views.xml',
        'views/celery_task_setting_views.xml',
        'views/celery_queue_views.xml',
        'views/celery_menu.xml',
        'views/res_config_settings_views.xml',
    ],
    'images': [
        'static/description/banner.png',
    ],
    'installable': True,
    'application' : True,
}<|MERGE_RESOLUTION|>--- conflicted
+++ resolved
@@ -4,13 +4,8 @@
     'name': 'Celery',
     'summary': 'Celery (Distributed Task Queue)',
     'category': 'Extra Tools',
-<<<<<<< HEAD
     'version': '0.16',
-    'description': """Execute Odoo task by Celery worker.""",
-=======
-    'version': '0.15',
     'description': """Execute Odoo methods by Celery worker tasks.""",
->>>>>>> 4cf6f6f3
     'author': 'Nova Code',
     'website': 'https://www.novacode.nl',
     'license': "LGPL-3",
