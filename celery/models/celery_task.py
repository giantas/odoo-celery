# Copyright Nova Code (http://www.novacode.nl)
# License LGPL-3.0 or later (http://www.gnu.org/licenses/lgpl.html)

import copy
import json
import logging
import os
import traceback
import uuid

from odoo import api, fields, models, registry, _
from odoo.addons.base_sparse_field.models.fields import Serialized
from odoo.exceptions import UserError
from odoo.tools import config

from ..odoo import call_task, TASK_DEFAULT_QUEUE
from ..fields import TaskSerialized

logger = logging.getLogger(__name__)

TASK_NOT_FOUND = 'NOT_FOUND'

STATE_PENDING = 'PENDING'
STATE_STARTED = 'STARTED'
STATE_RETRY = 'RETRY'
STATE_FAILURE = 'FAILURE'
STATE_SUCCESS = 'SUCCESS'

STATES = [(STATE_PENDING, 'Pending'),
          (STATE_STARTED, 'Started'),
          (STATE_RETRY, 'Retry'),
          (STATE_FAILURE, 'Failure'),
          (STATE_SUCCESS, 'Success')]

def _get_celery_user_config():
    user = (os.environ.get('ODOO_CELERY_USER') or config.misc.get("celery", {}).get('user'))
    password = (os.environ.get('ODOO_CELERY_PASSWORD') or config.misc.get("celery", {}).get('password'))
    sudo = (os.environ.get('ODOO_CELERY_SUDO') or config.misc.get("celery", {}).get('sudo'))
    return (user, password, sudo)


class CeleryTask(models.Model):
    _name = 'celery.task'
    _description = 'Celery Task'
    # TODO Configure "Celery" group to access mail_thread ?
    #_inherit = ['mail.thread']
    _rec_name = 'uuid'
    _order = 'create_date DESC'

    uuid = fields.Char(string='UUID', readonly=True, index=True, required=True)
    queue = fields.Char(string='Queue', readonly=True, required=True, default=TASK_DEFAULT_QUEUE)
    user_id = fields.Many2one('res.users', string='User ID', required=True, readonly=True)
    company_id = fields.Many2one('res.company', string='Company', index=True, readonly=True)
    model = fields.Char(string='Model', readonly=True)
    method = fields.Char(string='Method', readonly=True)
    kwargs = TaskSerialized(readonly=True)
    started_date = fields.Datetime(string='Start Time', readonly=True)
    state_date = fields.Datetime(string='State Time', readonly=True)
    result = fields.Text(string='Result', readonly=True)
    exc_info = fields.Text(string='Exception Info', readonly=True)
    state = fields.Selection(
        STATES,
        string="State",
        default=STATE_PENDING,
        required=True,
        readonly=True,
        index=True,
        help="""\
        - PENDING: The task is waiting for execution.
        - STARTED: The task has been started.
        - RETRY: The task is to be retried, possibly because of failure.
        - FAILURE: The task raised an exception, or has exceeded the retry limit.
        - SUCCESS: The task executed successfully.""")
    res_model = fields.Char(string='Related Model', readonly=True)
    res_ids = fields.Serialized(string='Related Ids', readonly=True)

    # Celery Retry Policy
    # http://docs.celeryproject.org/en/latest/userguide/calling.html#retry-policy
    retry = fields.Boolean(default=True)
    max_retries = fields.Integer() # Don't default here (Celery already does)
    interval_start = fields.Float(
        help='Defines the number of seconds (float or integer) to wait between retries. '\
        'Default is 0 (the first retry will be instantaneous).') # Don't default here (Celery already does)
    interval_step = fields.Float(
        help='On each consecutive retry this number will be added to the retry delay (float or integer). '\
        'Default is 0.2.') # Don't default here (Celery already does)
    countdown = fields.Integer(help='ETA by seconds into the future. Also used in the retry.')

    @api.multi
    def unlink(self):
        for task in self:
            if task.state in [STATE_STARTED, STATE_RETRY]:
                raise UserError(_('You cannot delete a running task.'))
        super(CeleryTask, self).unlink()

    @api.model
    def call_task(self, model, method, **kwargs):
        """ Call Task dispatch to the Celery interface. """

        user, password, sudo = _get_celery_user_config()
        user_id = self.env['res.users'].search_read([('login', '=', user)], fields=['id'], limit=1)
        if not user_id:
            msg = _('The user "%s" doesn\'t exist.') % user
            logger.error(msg)
            return False
        
        user_id = user_id[0]['id']
        task_uuid = str(uuid.uuid4())
        vals = {
            'uuid': task_uuid,
            'user_id': user_id,
            'model': model,
            'method': method,
            # The task (method/implementation) kwargs, needed in the rpc_run_task model/method.
            'kwargs': kwargs}

        if kwargs.get('celery'):
            # Supported apply_async parameters/options shall be stored in the Task model-record.
            celery_vals = copy.copy(kwargs.get('celery'))
            if celery_vals.get('retry_policy'):
                vals.update(celery_vals.get('retry_policy'))
                del celery_vals['retry_policy']
            vals.update(celery_vals)

        with registry(self._cr.dbname).cursor() as cr:
            env = api.Environment(cr, user_id, {})
            try:
                task = self.with_env(env).create(vals)
            except CeleryCallTaskException as e:
                logger.error(_('ERROR FROM call_task %s: %s') % (task_uuid, e))
                cr.rollback()
            except Exception as e:
                logger.error(_('UNKNOWN ERROR FROM call_task: %s') % (e))
                cr.rollback()
        self._celery_call_task(user_id, task_uuid, model, method, kwargs)

    @api.model
    def _celery_call_task(self, user_id, uuid, model, method, kwargs):
        user, password, sudo = _get_celery_user_config()
        url = self.env['ir.config_parameter'].sudo().get_param('web.base.url')
        _args = [url, self._cr.dbname, user_id, uuid, model, method]

        if not kwargs.get('_password'):
            kwargs['_password'] = password

        _kwargsrepr = copy.deepcopy(kwargs)
        _kwargsrepr['_password'] = '*****'
        _kwargsrepr = repr(_kwargsrepr)

        # TODO DEPRECATED compatibility to remove after v12
        celery_kwargs = kwargs.get('celery')
        if celery_kwargs and celery_kwargs.get('retry') and not celery_kwargs.get('retry_policy'):
            retry_policy = {}
<<<<<<< HEAD
            if celery.get('max_retries'):
                retry_policy['max_retries'] = celery.get('max_retries')
            if celery.get('interval_start'):
                retry_policy['interval_start'] = celery.get('interval_start')
            if celery.get('interval_step'):
                retry_policy['interval_step'] = celery.get('interval_step')

            # Provide kwargs with the Celery Task Parameters.
            kwargs['celery'] = {
                'retry': True,
                'retry_policy': retry_policy
            }

            # For now used in the retry countdown (not initial call).
            if celery.get('countdown'):
                kwargs['celery']['countdown'] = celery.get('countdown')
            if celery.get('queue'):
                kwargs['celery']['queue'] = celery.get('queue')
            # Call Celery Task.
            call_task.apply_async(args=_args, kwargs=kwargs, kwargsrepr=_kwargsrepr, **kwargs['celery'])
        else:
            params = {}
            if celery and celery.get('countdown'):
                params['countdown'] = celery.get('countdown')
            if celery and celery.get('queue'):
                params['queue'] = celery.get('queue')
            call_task.apply_async(args=_args, kwargs=kwargs, kwargsrepr=_kwargsrepr, **params)
=======
            if celery_kwargs.get('max_retries'):
                retry_policy['max_retries'] = celery_kwargs.get('max_retries')
            if celery_kwargs.get('interval_start'):
                retry_policy['interval_start'] = celery_kwargs.get('interval_start')
            if celery_kwargs.get('interval_step'):
                retry_policy['interval_step'] = celery_kwargs.get('interval_step')
            kwargs['celery']['retry_policy'] = retry_policy
        
        call_task.apply_async(args=_args, kwargs=kwargs, kwargsrepr=_kwargsrepr, **kwargs['celery'])
>>>>>>> d819da5c

    @api.model
    def rpc_run_task(self, task_uuid, model, method, *args, **kwargs):
        """Run/execute the task, which is a model method.

        The idea is that Celery calls this by Odoo its external API,
        whereas XML-RPC or a HTTP-controller.

        The model-method can either be called as user:
        - The "celery" (Odoo user) defined in the odoo.conf. This is the default, in case
        the "sudo" setting isn't configured in the odoo.conf.
        - "admin" (Odoo admin user), to circumvent model-access configuration for models
        which run/process task. Therefor add "sudo = True" in the odoo.conf (see: example.odoo.conf).
        """

        logger.info('CELERY rpc_run_task uuid {uuid}'.format(uuid=task_uuid))
        
        exist = self.search_count([('uuid', '=', task_uuid)])
        if exist == 0:
            msg = "Task doesn't exist (anymore). Task-UUID: %s" % task_uuid
            logger.error(msg)
            return (TASK_NOT_FOUND, msg)

        model_obj = self.env[model]
        task = self.search([('uuid', '=', task_uuid), ('state', 'in', [STATE_PENDING, STATE_RETRY, STATE_FAILURE])], limit=1)

        if not task:
            return ('OK', 'Task already processed')

        # Start / Retry (refactor to absraction/neater code)
        celery_retry = kwargs.get('celery_retry')
        if celery_retry and task.retry and task.state == STATE_RETRY:
            return (STATE_RETRY, 'Task is already executing a retry.')
        elif celery_retry and task.retry:
            task.state = STATE_RETRY
            vals = {'state': STATE_RETRY, 'state_date': fields.Datetime.now()}
        else:
            vals = {'state': STATE_STARTED, 'started_date': fields.Datetime.now()}

        # Store state before execution.
        with registry(self._cr.dbname).cursor() as result_cr:
            env = api.Environment(result_cr, self._uid, {})
            task.with_env(env).write(vals)

        user, password, sudo = _get_celery_user_config()

        # TODO
        # Re-raise Exception if not called by XML-RPC, but directly from model/Odoo.
        # This supports unit-tests and scripting purposes.
        result = False
        response = False
        with registry(self._cr.dbname).cursor() as cr:
            # Transaction/cursror for the exception handler.
            env = api.Environment(cr, self._uid, {})
            try:
                if bool(sudo) and sudo:
                    res = getattr(model_obj.with_env(env).sudo(), method)(task_uuid, **kwargs)
                else:
                    res = getattr(model_obj.with_env(env), method)(task_uuid, **kwargs)

                if res != False and not bool(res):
                    msg = "No result/return value for Task UUID: %s. Ensure the task-method returns a value." % task_uuid
                    logger.error(msg)
                    raise CeleryTaskNoResultError(msg)

                if isinstance(res, dict):
                    result = res.get('result', True)
                    vals.update({'res_model': res.get('res_model'), 'res_ids': res.get('res_ids')})
                else:
                    result = res
                vals.update({'state': STATE_SUCCESS, 'state_date': fields.Datetime.now(), 'result': result, 'exc_info': False})
            except Exception as e:
                """ The Exception-handler does a rollback. So we need a new
                transaction/cursor to store data about RETRY and exception info/traceback. """

                exc_info = traceback.format_exc()
                vals.update({'state': STATE_RETRY, 'state_date': fields.Datetime.now(), 'exc_info': exc_info})
                logger.warning('Retry... exception (see task form) from rpc_run_task {uuid}: {exc}.'.format(uuid=task_uuid, exc=e))
                logger.debug('Exception rpc_run_task: {exc_info}'.format(uuid=task_uuid, exc_info=exc_info))
                cr.rollback()
            finally:
                with registry(self._cr.dbname).cursor() as result_cr:
                    env = api.Environment(result_cr, self._uid, {})
                    task.with_env(env).write(vals)
                response = (vals.get('state'), result)
                return response

    @api.model
    def rpc_set_state(self, task_uuid, state):
        """Set state of task, which is a model method.

        The idea is that Celery calls this by Odoo its external API,
        whereas XML-RPC or a HTTP-controller.
        """
        # TODO DRY: Also in rpc_run_task.
        # Move into separate method.
        exist = self.search_count([('uuid', '=', task_uuid)])
        if exist == 0:
            msg = "Task doesn't exist (anymore). Task-UUID: %s" % task_uuid
            logger.error(msg)
            return (TASK_NOT_FOUND, msg)
        
        task = self.search([('uuid', '=', task_uuid), ('state', '!=', state)], limit=1)
        if task:
            task.state = state
            msg = 'Update task state to: {state}'.format(state=state)
            return ('OK', msg)
        else:
            msg = 'Task already in state {state}.'.format(state=state)
            return ('OK', msg)

    def set_state_pending(self):
        self.state = STATE_PENDING
        self.started_date = None
        self.state_date = None
        self.result = None
        self.exc_info = None

    @api.multi
    def requeue(self):
        user, password, sudo = _get_celery_user_config()
        user_id = self.env['res.users'].search_read([('login', '=', user)], fields=['id'], limit=1)

        if not user_id:
            raise UserError('No user found with login: {login}'.format(login=user))
        user_id = user_id[0]['id']

        for task in self:
            task.set_state_pending()
            try:
                _kwargs = json.loads(task.kwargs)
                self._celery_call_task(task.user_id.id, task.uuid, task.model, task.method, _kwargs)
            except CeleryCallTaskException as e:
                logger.error(_('ERROR IN requeue %s: %s') % (task.uuid, e))
        return True

    @api.multi
    def action_open_related_record(self):
        """ Open a view with the record(s) of the task.  If it's one record,
        it opens a form-view.  If it concerns mutltiple records, it opens
        a tree view.
        """

        self.ensure_one()
        model_name = self.res_model
        records = self.env[model_name].browse(self.res_ids).exists()
        if not records:
            return None
        action = {
            'name': _('Related Record'),
            'type': 'ir.actions.act_window',
            'view_type': 'form',
            'view_mode': 'form',
            'res_model': records._name,
        }
        if len(records) == 1:
            action['res_id'] = records.id
        else:
            action.update({
                'name': _('Related Records'),
                'view_mode': 'tree,form',
                'domain': [('id', 'in', records.ids)],
            })
        return action

    @api.multi
    def refresh_view(self):
        return True


class RequeueTask(models.TransientModel):
    _name = 'celery.requeue.task'
    _description = 'Celery Requeue Tasks Wizard'

    @api.model
    def _default_task_ids(self):
        res = False
        context = self.env.context
        if (context.get('active_model') == 'celery.task' and
                context.get('active_ids')):
            task_ids = context['active_ids']
            res = self.env['celery.task'].search([
                ('id', 'in', context['active_ids']),
                ('state', 'in', ['PENDING', 'RETRY', 'FAILURE'])]).ids
        return res

    task_ids = fields.Many2many(
        'celery.task', string='Tasks', default=_default_task_ids,
        domain=[('state', 'in', ['PENDING', 'RETRY', 'FAILURE'])])

    @api.multi
    def requeue(self):
        self.task_ids.requeue()
        return {'type': 'ir.actions.act_window_close'}


class CeleryCallTaskException(Exception):
    """ CeleryCallTaskException """


class CeleryTaskNoResultError(Exception):
    """ CeleryCallTaskException """<|MERGE_RESOLUTION|>--- conflicted
+++ resolved
@@ -151,35 +151,6 @@
         celery_kwargs = kwargs.get('celery')
         if celery_kwargs and celery_kwargs.get('retry') and not celery_kwargs.get('retry_policy'):
             retry_policy = {}
-<<<<<<< HEAD
-            if celery.get('max_retries'):
-                retry_policy['max_retries'] = celery.get('max_retries')
-            if celery.get('interval_start'):
-                retry_policy['interval_start'] = celery.get('interval_start')
-            if celery.get('interval_step'):
-                retry_policy['interval_step'] = celery.get('interval_step')
-
-            # Provide kwargs with the Celery Task Parameters.
-            kwargs['celery'] = {
-                'retry': True,
-                'retry_policy': retry_policy
-            }
-
-            # For now used in the retry countdown (not initial call).
-            if celery.get('countdown'):
-                kwargs['celery']['countdown'] = celery.get('countdown')
-            if celery.get('queue'):
-                kwargs['celery']['queue'] = celery.get('queue')
-            # Call Celery Task.
-            call_task.apply_async(args=_args, kwargs=kwargs, kwargsrepr=_kwargsrepr, **kwargs['celery'])
-        else:
-            params = {}
-            if celery and celery.get('countdown'):
-                params['countdown'] = celery.get('countdown')
-            if celery and celery.get('queue'):
-                params['queue'] = celery.get('queue')
-            call_task.apply_async(args=_args, kwargs=kwargs, kwargsrepr=_kwargsrepr, **params)
-=======
             if celery_kwargs.get('max_retries'):
                 retry_policy['max_retries'] = celery_kwargs.get('max_retries')
             if celery_kwargs.get('interval_start'):
@@ -189,7 +160,6 @@
             kwargs['celery']['retry_policy'] = retry_policy
         
         call_task.apply_async(args=_args, kwargs=kwargs, kwargsrepr=_kwargsrepr, **kwargs['celery'])
->>>>>>> d819da5c
 
     @api.model
     def rpc_run_task(self, task_uuid, model, method, *args, **kwargs):
