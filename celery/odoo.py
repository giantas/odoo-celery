--- conflicted
+++ resolved
@@ -1,9 +1,4 @@
-<<<<<<< HEAD
-# Copyright 2018 Nova Code (http://www.novacode.nl)
-=======
-# -*- coding: utf-8 -*-
 # Copyright Nova Code (http://www.novacode.nl)
->>>>>>> 4c688fb8
 # License LGPL-3.0 or later (http://www.gnu.org/licenses/lgpl.html)
 
 import copy
