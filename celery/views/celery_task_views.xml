<?xml version="1.0" encoding='UTF-8'?>
<!-- Copyright Nova Code (http://www.novacode.nl)
License LGPL-3.0 or later (http://www.gnu.org/licenses/lgpl.html) -->

<odoo>
    <data>
	<record id="view_celery_task_tree" model="ir.ui.view">
	    <field name="name">celery.task.tree</field>
	    <field name="model">celery.task</field>
	    <field name="type">tree</field>
	    <field name="arch" type="xml">
		<tree string="Celery Tasks" create="false"
                      decoration-muted="state == 'SUCCESS'" decoration-danger="state == 'FAILURE'">
		    <field name="uuid"/>
                    <field name="model"/>
                    <field name="method"/>
                    <field name="queue"/>
                    <field name="create_date" readonly="1"/>
                    <field name="started_date"/>
                    <field name="state_date"/>
                    <field name="state"/>
		</tree>
	    </field>
        </record>

	<record id="view_celery_task_form" model="ir.ui.view">
	    <field name="name">celery.task.form</field>
	    <field name="model">celery.task</field>
	    <field name="type">form</field>
	    <field name="arch" type="xml">
		<form string="Celery Tasks">
                    <header>
                        <button
                            name="action_open_related_record" type="object" string="Related"
                            attrs="{'invisible': [('res_model', '=', False)]}"/>
                        <field name="state" widget="statusbar"/>
                    </header>
                    <sheet>
                        <!-- fa-retweet (icon): because fontawesome fa-refresh isn't available in Odoo yet. -->
                        <button name="refresh_view" class="pull-right" type="object" icon="fa-retweet">Refresh view</button>
                        <field name="res_model" invisible="1"/>
                        <group>
                            <group>
		                <field name="uuid"/>
                                <field name="model"/>
                                <field name="method"/>
                            </group>
                            <group>
                                <field name="queue"/>
                                <field name="create_date"/>
                                <field name="started_date"/>
                                <field name="state_date"/>
                                <field name="user_id"/>
                            </group>
                        </group>
                        <notebook>
                            <page name="result" string="Result" attrs="{'invisible': [('result', '=', False)]}">
                                <group>
                                    <field nolabel="1" name="result"/>
                                </group>
                            </page>
                            <page name="exc_info" string="Retry/Failure Information"
                                  attrs="{'invisible': ['|', ('state', 'not in', ['RETRY', 'FAILURE']), ('result', '!=', False)]}">
                                <div attrs="{'invisible': [('exc_info', '!=', False)]}">
                                    <p>No Retry/Failure has occurred on this moment.</p>
                                    <p>Update the information by refreshing this view (button above).</p>
                                </div>
                                <group attrs="{'invisible': [('exc_info', '=', False)]}">
                                    <code>
                                        <field nolabel="1" name="exc_info"/>
                                    </code>
                                </group>
                            </page>
                            <page name="params" string="Parameters">
                                <group>
                                    <field name="retry"/>
                                    <field name="max_retries"/>
                                    <field name="countdown"/>
                                    <field name="interval_start"/>
                                    <field name="interval_step"/>
                                    <field name="kwargs" widget="char"/>
                                </group>
                            </page>
                        </notebook>
                    </sheet>
		</form>
	    </field>
        </record>

<<<<<<< HEAD
	<!-- <record id="view_celery_task_search" model="ir.ui.view"> -->
	<!--     <field name="name">celery.task.search</field> -->
	<!--     <field name="model">celery.task</field> -->
	<!--     <field name="type">search</field> -->
	<!--     <field name="arch" type="xml"> -->
	<!-- 	<search string="Celery Tasks"> -->
	<!-- 	    <field name="uuid"/> -->
        <!--             <field name="model"/> -->
        <!--             <field name="method"/> -->
        <!--             <filter name="pending" string="Pending" -->
        <!--                     domain="[('state', '=', 'PENDING')]"/> -->
        <!--             <filter name="started" string="Started" -->
        <!--                     domain="[('state', '=', 'STARTED')]"/> -->
        <!--             <filter name="retry" string="Retry" -->
        <!--                     domain="[('state', '=', 'RETRY')]"/> -->
        <!--             <filter name="failure" string="Failure" -->
        <!--                     domain="[('state', '=', 'FAILURE')]"/> -->
        <!--             <filter name="success" string="Success" -->
        <!--                     domain="[('state', '=', 'SUCCESS')]"/> -->
	<!-- 	    <group expand="0" string="Group By"> -->
	<!--                 <filter string="Model" domain="[]" context="{'group_by': 'model'}"/> -->
	<!--                 <filter string="Task/method" domain="[]" context="{'group_by': 'method'}"/> -->
        <!--                 <filter string="State" domain="[]" context="{'group_by': 'state'}"/> -->
        <!--             </group> -->
        <!--         </search> -->
	<!--     </field> -->
        <!-- </record> -->
=======
	<record id="view_celery_task_search" model="ir.ui.view">
	    <field name="name">celery.task.search</field>
	    <field name="model">celery.task</field>
	    <field name="type">search</field>
	    <field name="arch" type="xml">
		<search string="Celery Tasks">
		    <field name="uuid"/>
                    <field name="model"/>
                    <field name="method"/>
                    <field name="queue"/>
                    <filter name="pending" string="Pending"
                            domain="[('state', '=', 'PENDING')]"/>
                    <filter name="started" string="Started"
                            domain="[('state', '=', 'STARTED')]"/>
                    <filter name="retry" string="Retry"
                            domain="[('state', '=', 'RETRY')]"/>
                    <filter name="failure" string="Failure"
                            domain="[('state', '=', 'FAILURE')]"/>
                    <filter name="success" string="Success"
                            domain="[('state', '=', 'SUCCESS')]"/>
		    <group expand="0" string="Group By">
	                <filter string="Model" domain="[]" context="{'group_by': 'model'}"/>
	                <filter string="Task/method" domain="[]" context="{'group_by': 'method'}"/>
                        <filter string="State" domain="[]" context="{'group_by': 'state'}"/>
                        <filter string="Queue" domain="[]" context="{'group_by': 'queue'}"/>
                    </group>
                </search>
	    </field>
        </record>
>>>>>>> 56eb6518

        <record id="view_requeue_celery_task" model="ir.ui.view">
            <field name="name">Requeue Task</field>
            <field name="model">celery.requeue.task</field>
            <field name="arch" type="xml">
                <form string="Requeue Tasks">
                    <group string="The selected tasks will be requeued.">
                        <field name="task_ids" nolabel="1"/>
                    </group>
                    <footer>
                        <button name="requeue" string="Requeue" type="object" class="oe_highlight"/>
                        or
                        <button string="Cancel" class="oe_link" special="cancel"/>
                    </footer>
                </form>
            </field>
        </record>

        <record id="action_celery_task" model="ir.actions.act_window">
            <field name="name">Celery Task</field>
            <field name="res_model">celery.task</field>
            <field name="view_type">form</field>
            <field name="view_mode">tree,form</field>
            <field name="view_id" ref="view_celery_task_tree"/>
        </record>

        <record id="action_requeue_celery_task" model="ir.actions.act_window">
            <field name="name">Requeue Task</field>
            <field name="res_model">celery.requeue.task</field>
            <field name="view_type">form</field>
            <field name="view_mode">form</field>
            <field name="view_id" ref="view_requeue_celery_task"/>
            <field name="target">new</field>
            <field name="binding_model_id" ref="celery.model_celery_task"/>
        </record>
    </data>
</odoo><|MERGE_RESOLUTION|>--- conflicted
+++ resolved
@@ -87,35 +87,6 @@
 	    </field>
         </record>
 
-<<<<<<< HEAD
-	<!-- <record id="view_celery_task_search" model="ir.ui.view"> -->
-	<!--     <field name="name">celery.task.search</field> -->
-	<!--     <field name="model">celery.task</field> -->
-	<!--     <field name="type">search</field> -->
-	<!--     <field name="arch" type="xml"> -->
-	<!-- 	<search string="Celery Tasks"> -->
-	<!-- 	    <field name="uuid"/> -->
-        <!--             <field name="model"/> -->
-        <!--             <field name="method"/> -->
-        <!--             <filter name="pending" string="Pending" -->
-        <!--                     domain="[('state', '=', 'PENDING')]"/> -->
-        <!--             <filter name="started" string="Started" -->
-        <!--                     domain="[('state', '=', 'STARTED')]"/> -->
-        <!--             <filter name="retry" string="Retry" -->
-        <!--                     domain="[('state', '=', 'RETRY')]"/> -->
-        <!--             <filter name="failure" string="Failure" -->
-        <!--                     domain="[('state', '=', 'FAILURE')]"/> -->
-        <!--             <filter name="success" string="Success" -->
-        <!--                     domain="[('state', '=', 'SUCCESS')]"/> -->
-	<!-- 	    <group expand="0" string="Group By"> -->
-	<!--                 <filter string="Model" domain="[]" context="{'group_by': 'model'}"/> -->
-	<!--                 <filter string="Task/method" domain="[]" context="{'group_by': 'method'}"/> -->
-        <!--                 <filter string="State" domain="[]" context="{'group_by': 'state'}"/> -->
-        <!--             </group> -->
-        <!--         </search> -->
-	<!--     </field> -->
-        <!-- </record> -->
-=======
 	<record id="view_celery_task_search" model="ir.ui.view">
 	    <field name="name">celery.task.search</field>
 	    <field name="model">celery.task</field>
@@ -137,15 +108,14 @@
                     <filter name="success" string="Success"
                             domain="[('state', '=', 'SUCCESS')]"/>
 		    <group expand="0" string="Group By">
-	                <filter string="Model" domain="[]" context="{'group_by': 'model'}"/>
-	                <filter string="Task/method" domain="[]" context="{'group_by': 'method'}"/>
-                        <filter string="State" domain="[]" context="{'group_by': 'state'}"/>
-                        <filter string="Queue" domain="[]" context="{'group_by': 'queue'}"/>
+	                <filter string="Model" name="model" domain="[]" context="{'group_by': 'model'}"/>
+	                <filter string="Task/method" name="method" domain="[]" context="{'group_by': 'method'}"/>
+                        <filter string="State" name="state" domain="[]" context="{'group_by': 'state'}"/>
+                        <filter string="Queue" name="queue" domain="[]" context="{'group_by': 'queue'}"/>
                     </group>
                 </search>
 	    </field>
         </record>
->>>>>>> 56eb6518
 
         <record id="view_requeue_celery_task" model="ir.ui.view">
             <field name="name">Requeue Task</field>
